--- conflicted
+++ resolved
@@ -1,20 +1,14 @@
-<<<<<<< HEAD
 {  
     "common":{  
         "name":"homepilot",
         "title":"Homepilot",
-        "mode":"daemon",
-        "docs": {
-            "en": "docs/en/doc_homepilot_en.md",
-            "ru": "docs/ru/doc_homepilot_em.md",
-            "de": "docs/de/doc_homepilot_de.md"
-        },
         "desc":{  
             "en":"control Homepilot Duofern Devices with ioBroker",
             "de":"verbinden Sie Homepilot Duofern mit ioBroker",
             "ru":"connects ioBroker to Homepilot"
         },
         "version":"0.3.1",
+        "mode":"daemon",
         "news":{  
             "0.3.1":{  
                 "en":"New documentation structure",
@@ -90,89 +84,6 @@
         "platform":"javascript/Node.js",
         "loglevel":"info",
         "keywords":[  
-=======
-{
-    "common": {
-        "name": "homepilot",
-        "title": "Homepilot",
-        "desc": {
-            "en": "control Homepilot Duofern Devices with ioBroker",
-            "de": "verbinden Sie Homepilot Duofern mit ioBroker",
-            "ru": "connects ioBroker to Homepilot"
-        },
-        "version": "0.3.0",
-        "mode": "daemon",
-        "news": {
-            "0.3.0": {
-                "en": "Support more Z-Wave actuators, integration to iobroker.discover",
-                "de": "Unterstützung weiterer Z-Wave Aktoren, Integration in iobroker.discover",
-                "ru": "Support more Z-Wave actuators, integration to iobroker.discover"
-            },
-            "0.2.9": {
-                "en": "Minimum nodejs 4 required",
-                "de": "Mindestens nodejs 4 erforderlich",
-                "ru": "Minimum nodejs 4 required"
-            },
-            "0.2.8": {
-                "en": "Code corrections on Heizkörperstellantrieb Z-Wave",
-                "de": "Code-Korrekturen für Heizkörperstellantrieb Z-Wave",
-                "ru": "Code corrections Heizkörperstellantrieb Z-Wave"
-            },
-            "0.2.7": {
-                "en": "Added support for Heizkörperstellantrieb Z-Wave",
-                "de": "Heizkörperstellantrieb Z-Wave integriert",
-                "ru": "Added support for Heizkörperstellantrieb Z-Wave"
-            },
-            "0.2.6": {
-                "en": "Duofern product 'Dimmer' with id 48 integrated",
-                "de": "Dimmer mit Duofern ID 48 integriert",
-                "ru": "Duofern product 'Dimmer' with id 48 integrated"
-            },
-            "0.2.5": {
-                "en": "CID datapoint now accepts input of 'true' or 'false' and translates it to command 10 or 11.",
-                "de": "Datenpunkt CID erlaubt nun die Eingabe von 'true' or 'false' und wandelt sie in Kommando 10 or 11.",
-                "ru": "CID datapoint now accepts input of 'true' or 'false' and translates it to command 10 or 11."
-            },
-            "0.2.4": {
-                "en": "converted serial to duofern code",
-                "de": "Seriennummer in Duofern Code geändert",
-                "ru": "converted serial to duofern code"
-            },
-            "0.2.3": {
-                "en": "datapoint serial number added, fixed regexp issue on cid",
-                "de": "Datenpunkt Seriennummer zugefügt, RegExp Fehler in CID korrigiert",
-                "ru": "datapoint serial number added, fixed regexp issue on cid"
-            },
-            "0.2.2": {
-                "en": "fixed state datapoint updates",
-                "de": "State Datenpunkt Updates korrigiert",
-                "ru": "fixed state datapoint updates"
-            },
-            "0.2.1": {
-                "en": "Device recognition by serial number optimized",
-                "de": "Geräte-Erkennung durch Seriennummer verbessert",
-                "ru": "Device recognition by serial number optimized"
-            },
-            "0.2.0": {
-                "en": "Removed parent from setObject-config",
-                "de": "Eltern/Kind-Zuordnung bei Datenpunkten entfernt",
-                "ru": "Removed parent from setObject-config"
-            },
-            "0.1.1": {
-                "en": "Roles Added",
-                "de": "Rollen hinzugefügt",
-                "ru": "roles Added"
-            },
-            "0.1.0": {
-                "en": "Travis CI and Appveyor testing supported",
-                "de": "Travis CI und Appveyor Test Unterstützung",
-                "ru": "Travis CI и Appveyor тестирование при поддержке"
-            }
-        },
-        "platform": "javascript/Node.js",
-        "loglevel": "info",
-        "keywords": [
->>>>>>> 5e64a101
             "blinds",
             "jalousien",
             "homepilot",
@@ -182,7 +93,6 @@
             "rollos",
             "pix"
         ],
-<<<<<<< HEAD
         "main":"main.js",
         "authors":[  
             "Pix"
@@ -192,7 +102,7 @@
         "icon":"homepilot.png",
         "extIcon":"https://raw.githubusercontent.com/Pix---/ioBroker.homepilot/master/admin/homepilot.png",
         "allowInit":true,
-        "type":"hardware",
+        "type":"iot-systems",
         "config":{  
             "width":650,
             "height":450,
@@ -276,89 +186,6 @@
             "native":{  
 
             }
-=======
-        "main": "main.js",
-        "authors": [
-            "Pix"
-        ],
-        "license": "MIT",
-        "readme": "https://github.com/Pix---/ioBroker.homepilot/blob/master/README.md",
-        "icon": "homepilot.png",
-        "extIcon": "https://raw.githubusercontent.com/Pix---/ioBroker.homepilot/master/admin/homepilot.png",
-        "allowInit": true,
-        "type": "iot-systems",
-        "config": {
-            "width": 650,
-            "height": 450,
-            "minWidth": 650,
-            "minHeight": 400
-        }
-    },
-    "native": {
-        "homepilotip": "",
-        "homepilotport": "",
-        "synctime": ""
-    },
-    "objects": [],
-    "instanceObjects": [
-        {
-            "_id": "station",
-            "type": "channel",
-            "common": {
-                "role": "",
-                "name": ""
-            },
-            "native": {}
-        },
-        {
-            "_id": "station.ip",
-            "type": "state",
-            "common": {
-                "name": "homepilot IP",
-                "desc": "homepilot station IP adress",
-                "type": "string",
-                "role": "text.url",
-                "read": true,
-                "write": false
-            },
-            "native": {}
-        },
-        {
-            "_id": "station.UNREACH",
-            "type": "state",
-            "common": {
-                "name": "homepilot not connected",
-                "desc": "is homepilot station unreachable or not",
-                "type": "boolean",
-                "role": "indicator.maintenance.unreach",
-                "def": true,
-                "read": true,
-                "write": false
-            },
-            "native": {}
-        },
-        {
-            "_id": "devices",
-            "type": "channel",
-            "common": {
-                "role": "",
-                "name": ""
-            },
-            "native": {}
-        },
-        {
-            "_id": "devices.json",
-            "type": "state",
-            "common": {
-                "name": "homepilot devices JSON",
-                "desc": "homepilot JSON response on http://homepilotip/deviceajax.do?devices=1",
-                "type": "string",
-                "role": "json",
-                "read": true,
-                "write": false
-            },
-            "native": {}
->>>>>>> 5e64a101
         }
     ]
 }